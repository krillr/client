--- conflicted
+++ resolved
@@ -8,23 +8,15 @@
 // TODO Add swipe for action
 export default class ListItem extends Component<void, Props, void> {
   render () {
-<<<<<<< HEAD
     const clickable = !!this.props.onClick
+    const height = ({'Large': 64, 'Small': 48})[this.props.type] // minimum height
     const listItem = (
-      <Box style={{...globalStyles.flexBoxRow, ...containerStyle(this.props.type, clickable), ...this.props.containerStyle}}>
-        <Box style={{...globalStyles.flexBoxColumn, ...iconContainerThemed[this.props.type], alignItems: 'center', justifyContent: 'center'}}>
-          {this.props.icon}
-=======
-    const clickable = this.props.clickable === undefined ? true : !!this.props.clickable
-    const height = ({'Large': 64, 'Small': 48})[this.props.type] // minimum height
-    return (
       <Box style={{...globalStyles.flexBoxRow, ...containerStyle(clickable), ...this.props.containerStyle}}>
         <Box style={{height, width: 0}} />
         <Box style={{...globalStyles.flexBoxColumn, justifyContent: 'flex-start'}}>
           <Box style={{...globalStyles.flexBoxColumn, ...iconContainerThemed[this.props.type], height, alignItems: 'center', justifyContent: 'center'}}>
             {this.props.icon}
           </Box>
->>>>>>> df1ca8e8
         </Box>
         <Box style={{...globalStyles.flexBoxColumn, ...bodyContainerStyle(this.props.swipeToAction)}}>
           {this.props.body}
